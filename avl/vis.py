--- conflicted
+++ resolved
@@ -474,10 +474,6 @@
 
 def Geo(latitude, longitude, data=None, **kwargs):
     mapplot = MapPlot(**kwargs)
-<<<<<<< HEAD
-    mapplot.add(Trace(None, (latitude, longitude, data, kwargs)))
-    return mapplot.getMap()
-=======
     mapplot.add(Trace(
         'geo',
         latitude=latitude,
@@ -485,8 +481,7 @@
         data=data,
         **kwargs
     ))
-    return mapplot
->>>>>>> c568d4a9
+    return mapplot.getMap()
 
 
 def Geo3D(latitude, longitude, data=None, **kwargs):
